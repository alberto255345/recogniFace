# Anti-Spoofing & Face Recognition API

API leve em **FastAPI** para **liveness (anti-spoofing)** e **reconhecimento facial** (registro/validação) 100% em **CPU**, com detecção via **OpenCV DNN**, embeddings via **InsightFace (ONNXRuntime)** e rotas para montar **dataset** e treinar um classificador simples de spoof.

---

## ✨ Recursos

* **/v1/liveness**: heurísticas + sinais anti-spoof (blur, alta-freq, anisotropia de grade, glare/reflexo, linhas retas, etc.) com **limiar dinâmico**, agora aceitando **imagem única ou clipe curto de vídeo**.
* **/v1/register**: liveness ➜ embedding (InsightFace) ➜ salva em `data/embeddings/{user_id}.npz`.
* **/v1/verify**: liveness ➜ embedding ➜ compara com cadastro (cosseno), com `match_threshold`.
* **/v1/dataset/upload**: salva imagens rotuladas (`live`/`spoof`) e crops de face para treino.
* **/v1/dataset/stats**: contagem e exemplos do dataset.
* **CPU-first**: roda sem GPU. Se houver GPU compatível, ONNXRuntime pode usar CUDA (opcional).
* **Logs claros** com `req-id` por chamada.

---

## 🧱 Arquitetura (resumo)

* **Detecção de faces**: suporta **YuNet (ONNX)**, **OpenCV DNN (SSD/Caffe)** quando arquivos já estão presentes e fallback para **HaarCascade**, sem download em tempo de requisição.
* **Liveness**: combinação de sinais + limiar dinâmico (piora em ambientes ruins e **endurece** se houver indícios de spoof).
* **Reconhecimento**: InsightFace `buffalo_l` (w600k\_r50) via ONNXRuntime (providers=CPUExecutionProvider por padrão).
* **Dataset**: imagens salvas em `TRAIN_DIR/live|spoof/{raw,faces}`.

---

## ✅ Requisitos

* **Python 3.10+** (recomendado 3.12)
* Sistema com **libGL** para OpenCV (em Ubuntu: `apt-get install -y libgl1`)

### Dependências principais

```
fastapi
uvicorn
numpy==1.26.4
opencv-python==4.10.0.84
pydantic==2.9.2
python-multipart
python-dotenv
insightface
onnxruntime
joblib
scikit-learn
Pillow==10.4.0
```

> Observação: **TensorFlow/PyTorch não são necessários** para o caminho padrão (CPU + ONNXRuntime). Se tiver instalado TF em GPU muito nova, forçamos CPU para evitar erros.

---

## 🚀 Instalação

```bash
python -m venv .venv
source .venv/bin/activate  # Windows: .venv\Scripts\activate
pip install --upgrade pip
pip install -r requirements.txt
```

Se faltar `libgl` no host (para OpenCV):

```bash
# Debian/Ubuntu
sudo apt-get update && sudo apt-get install -y libgl1
```

---

## 🔧 Configuração

Variáveis de ambiente úteis:

```bash
# Diretórios
export INSIGHTFACE_HOME=/workspace/.insightface   # cache dos modelos do InsightFace
export TRAIN_DIR=/workspace/data/train             # onde salvamos dataset (live/spoof)
export OPENCV_FACE_DIR=/workspace/models/opencv_face # onde ficam YuNet/DNN (sem download em runtime)

# Estabilidade/segurança de threads (evita segfaults em alguns ambientes)
export OMP_NUM_THREADS=1 OPENBLAS_NUM_THREADS=1 MKL_NUM_THREADS=1 NUMEXPR_NUM_THREADS=1

# Desliga warmup de modelos no startup (opcional)
export DISABLE_WARMUP=1

# Detectores de face
export OPENCV_DNN_DISABLE=0           # coloque 1 para ignorar o SSD/Caffe local e usar Haar/YuNet
export FORCE_OPENCV_DETECTOR=0        # coloque 1 para forçar uso do backend OpenCV (ignora escolha do request)
export YUNET_SCORE_THRESHOLD=0.6      # ajustes finos opcionais para YuNet
export YUNET_NMS_THRESHOLD=0.3

# Classificador ML opcional para spoof (se treinado)
export LIVENESS_CLF_PATH=/workspace/models/liveness_lr.joblib

# Parâmetros do liveness (pesos e limiares dinâmicos)
export LIVENESS_MIN_SIDE=224
export LIVENESS_W_BLUR=0.35   # pesos positivos
export LIVENESS_W_SAT=0.20
export LIVENESS_W_FREQ=0.45
export LIVENESS_W_AXIS=0.25   # penalizações (spoof)
export LIVENESS_W_GLARE=0.12
export LIVENESS_W_LINES=0.15
export LIVENESS_W_SHARP_SMALL=0.12
export LIVENESS_AXIS_SUSPECT=0.35
export LIVENESS_GLARE_SUSPECT=0.08
export LIVENESS_LINES_SUSPECT=0.10

# Liveness via vídeo (amostragem e votação)
export VIDEO_LIVENESS_MAX_FRAMES=24
export VIDEO_LIVENESS_MIN_FRAMES=8
export VIDEO_LIVENESS_PASS_RATIO=0.6
```

> **INSIGHTFACE\_HOME** evita re-download do `buffalo_l` a cada startup.

### Modelos de detecção (sem download em runtime)

Garanta que os arquivos necessários estejam em `OPENCV_FACE_DIR` **antes** de subir o serviço:

* **YuNet (recomendado)** – copie `face_detection_yunet_2023mar.onnx` para a pasta e certifique-se de usar `opencv-contrib-python>=4.6`.
* **OpenCV DNN (SSD/Caffe)** – coloque `deploy.prototxt` e `res10_300x300_ssd_iter_140000_fp16.caffemodel` no mesmo diretório se quiser esse backend disponível.

Se nenhum modelo estiver presente, o detector cai automaticamente para **HaarCascade**. Defina `OPENCV_DNN_DISABLE=1` para pular o SSD/Caffe mesmo que os arquivos existam.

---

## ▶️ Execução

Para evitar problemas com http2/uvloop em alguns servidores, rode com HTTP/1.1 (`--http h11`):

```bash
uvicorn app.main:app \
  --host 0.0.0.0 --port 8081 \
  --loop asyncio --http h11 --log-level info
```

### Health check

```bash
curl -i http://localhost:8081/health
```

### Expor via Cloudflare Tunnel (opcional)

```bash
# Em outra janela / host
cloudflared tunnel --url http://localhost:8081
# Saída: https://<algo>.trycloudflare.com  ➜ use como BASE nas chamadas
```

---

## 📡 Endpoints

### `GET /health`

Retorna status, versão, Python e info básica de CUDA (sempre false no modo CPU).

---

### `POST /v1/liveness`

**Multipart** (`video` para clipes curtos ou `image` para fotos) ou **JSON** (`image_base64`). Parâmetros opcionais:

* `detector_backend` (padrão `opencv`; também aceita `yunet` ou `haar`)
* `threshold` (padrão `0.5` — pode ser dinamicamente ajustado)

```bash
# Multipart (vídeo)
<<<<<<< HEAD
curl -s -X POST "$BASE/v1/liveness?detector_backend=yunet&threshold=0.5" \
  -F "video=@/tmp/clip.webm;type=video/webm" | jq

# Multipart (fallback em foto)
curl -s -X POST "$BASE/v1/liveness?detector_backend=haar&threshold=0.5" \
=======
curl -s -X POST "$BASE/v1/liveness?detector_backend=opencv&threshold=0.5" \
  -F "video=@/tmp/clip.webm;type=video/webm" | jq

# Multipart (fallback em foto)
curl -s -X POST "$BASE/v1/liveness?detector_backend=opencv&threshold=0.5" \
>>>>>>> e0b10d40
  -F "image=@$HOME/foto.png;type=image/png" | jq
```

**Resposta**

```json
{
  "faces": [
    {
      "is_live": true,
      "score": 0.707,
      "threshold": 0.50,
      "bbox": {"x":79,"y":367,"w":736,"h":736},
      "extra": {
        "detector_backend": "yunet",
        "detector_used": "yunet",
        "detector_requested": "yunet",
        "explain": {
          "blur": 1.0,
          "saturation": 0.23,
          "freq_high_ratio": 0.69,
          "axis_anisotropy": 0.12,
          "glare": 0.01,
          "line_ratio": 0.02,
          "penalty_sharp_small": 0.00
        }
      }
    }
  ],
  "latency_ms": 500
}
```

> O **threshold mostrado é o efetivo**, após ajustes dinâmicos (ex.: sobe se detectar sinais de spoof; desce levemente em ambientes difíceis). Para vídeo, o retorno agrega múltiplos frames (ratio de “live” vs. “spoof”) e inclui estatísticas em `extra.per_frame`.

---

### `POST /v1/register`

Executa **liveness** (aceitando vídeo curto ou foto) e, se aprovado, extrai embedding (InsightFace) da melhor frame para salvar em `data/embeddings/{user_id}.npz`.

Parâmetros (query/form + multipart):

* `user_id` (obrigatório)
* `detector_backend` (opcional; `opencv`/`yunet`/`haar`)
* `threshold` (opcional)

```bash
curl -i --max-time 60 \
  -F "video=@/tmp/clip.webm;type=video/webm" \
  "$BASE/v1/register?user_id=15&detector_backend=opencv&threshold=0.5"
```

**Resposta**

```json
{"success":true,"user_id":"15","liveness_ok":true,"message":"Cadastrado com sucesso"}
```

---

### `POST /v1/verify`

Executa **liveness** (clipe de vídeo recomendado) ➜ embedding ➜ compara c/ cadastro de `user_id`.

Parâmetros (query/form + multipart):

* `user_id` (obrigatório)
* `detector_backend`, `threshold` (opcionais; aceitam `opencv`/`yunet`/`haar`)
* `match_threshold` (padrão **0.35**, distância cosseno; menor = mais estrito)

```bash
curl -i --max-time 60 \
  -F "video=@/tmp/clip.webm;type=video/webm" \
  "$BASE/v1/verify?user_id=15&detector_backend=opencv&threshold=0.40&match_threshold=0.35"
```

**Resposta** (exemplo)

```json
{
  "success": true,
  "user_id": "15",
  "liveness_ok": true,
  "match": true,
  "cosine_similarity": 0.942,
  "cosine_distance": 0.058,
  "match_threshold": 0.35,
  "message": "OK"
}
```

---

### `POST /v1/dataset/upload`

Salva imagem rotulada e recorte de face para treino.

Query/Form:

* `label`: **live** ou **spoof** (obrigatório)
* `user_id`: opcional (metadado)
* Aceita também `detector_backend` e `threshold` (query ou form) como nas rotas de liveness.

Estrutura de diretórios (padrão):

```
$TRAIN_DIR/
  live/
    raw/   # imagem original
    faces/ # crop da face
  spoof/
    raw/
    faces/
```

```bash
# LIVE
curl -s -X POST "$BASE/v1/dataset/upload?label=live&detector_backend=yunet&threshold=0.5" \
  -F "image=@$HOME/foto_real.png;type=image/png" | jq

# SPOOF
a
curl -s -X POST "$BASE/v1/dataset/upload?label=spoof&detector_backend=haar&threshold=0.5" \
  -F "image=@$HOME/foto2.png;type=image/png" | jq
```

**Resposta** (exemplo)

```json
{
  "success": true,
  "label": "spoof",
  "paths": {"raw": "/workspace/data/train/spoof/raw/....jpg", "face": "/workspace/data/train/spoof/faces/....jpg"},
  "face": {"is_live": false, "score": 0.36, "threshold": 0.50, "bbox": {"x":...,"y":...,"w":...,"h":...}}
}
```

---

### `GET /v1/dataset/stats`

Resumo do dataset construído.

```bash
curl -s "$BASE/v1/dataset/stats" | jq
```

**Resposta**

```json
{ "total": 123, "live": 70, "spoof": 53, "samples": {"live": ["..."], "spoof": ["..."]} }
```

---

## 🧪 Treino de classificador anti-spoof (opcional)

Com as imagens de `TRAIN_DIR/live|spoof/faces`, é possível treinar um **Logistic Regression/SVM** leve em cima das features do liveness. Exemplo de script (fornecido em `scripts/train_liveness.py`):

```bash
python -m scripts.train_liveness --train_dir "$TRAIN_DIR" --out /workspace/models/liveness_lr.joblib
export LIVENESS_CLF_PATH=/workspace/models/liveness_lr.joblib
# reinicie o servidor; o liveness passará a usar o modelo como score principal
```

> Mesmo com o classificador, o sistema mantém **veto heurístico**: se sinais de spoof forem fortes (anisotropia/glare/linhas), o limiar efetivo **sobe**, tornando a decisão mais rígida.

---

## 📝 Logs

Formato:

```
2025-09-17 17:08:26,670 INFO api [req=abcd1234] [liveness-core] backend=opencv img=899x1600 thr=0.5
2025-09-17 17:08:26,671 INFO api [req=abcd1234] [liveness-core] face#0 score=0.707 live=True thr_eff=0.50 axis=0.12 glare=0.01 lines=0.02
```

* Defina `--log-level debug` para logs de multipart e detalhes.

---

## 🆘 Troubleshooting

* **Re-download de modelos InsightFace a cada start**: defina `INSIGHTFACE_HOME` para um caminho persistente (ex.: `/workspace/.insightface`).
* **Segmentation fault**: use `--http h11`, limite threads (`OMP_NUM_THREADS=1` etc.), e desabilite warmup (`DISABLE_WARMUP=1`). Confira também `libgl1` instalado.
* **Nenhum rosto detectado**: use imagens maiores/centradas; aumente `LIVENESS_MIN_SIDE` (ex.: 256); experimente `detector_backend=yunet` (necessita modelo ONNX) ou `detector_backend=opencv`.
* **Anti-spoof aprovando spoof específico**: suba pesos de penalização (`W_AXIS/GLARE/LINES/SHARP_SMALL`) ou treine um classificador com amostras reais do caso.
* **Verify retornando 404**: garanta que `/v1/register` foi executado para o `user_id` em questão.

---

## 📄 Licença

Uso interno / demo. Ajuste conforme a sua necessidade.

---

## 🙌 Créditos & Terceiros

* **OpenCV** (detecção DNN/HAAR)
* **InsightFace** (embeddings faciais, ONNX)
* **FastAPI / Pydantic**
* **ONNXRuntime**<|MERGE_RESOLUTION|>--- conflicted
+++ resolved
@@ -20,7 +20,7 @@
 
 * **Detecção de faces**: suporta **YuNet (ONNX)**, **OpenCV DNN (SSD/Caffe)** quando arquivos já estão presentes e fallback para **HaarCascade**, sem download em tempo de requisição.
 * **Liveness**: combinação de sinais + limiar dinâmico (piora em ambientes ruins e **endurece** se houver indícios de spoof).
-* **Reconhecimento**: InsightFace `buffalo_l` (w600k\_r50) via ONNXRuntime (providers=CPUExecutionProvider por padrão).
+* **Reconhecimento**: InsightFace `buffalo_l` (w600k_r50) via ONNXRuntime (providers=CPUExecutionProvider por padrão).
 * **Dataset**: imagens salvas em `TRAIN_DIR/live|spoof/{raw,faces}`.
 
 ---
@@ -75,31 +75,31 @@
 
 ```bash
 # Diretórios
-export INSIGHTFACE_HOME=/workspace/.insightface   # cache dos modelos do InsightFace
-export TRAIN_DIR=/workspace/data/train             # onde salvamos dataset (live/spoof)
-export OPENCV_FACE_DIR=/workspace/models/opencv_face # onde ficam YuNet/DNN (sem download em runtime)
-
-# Estabilidade/segurança de threads (evita segfaults em alguns ambientes)
+export INSIGHTFACE_HOME=/workspace/.insightface
+export TRAIN_DIR=/workspace/data/train
+export OPENCV_FACE_DIR=/workspace/models/opencv_face
+
+# Estabilidade/segurança de threads
 export OMP_NUM_THREADS=1 OPENBLAS_NUM_THREADS=1 MKL_NUM_THREADS=1 NUMEXPR_NUM_THREADS=1
 
-# Desliga warmup de modelos no startup (opcional)
+# Desliga warmup
 export DISABLE_WARMUP=1
 
-# Detectores de face
-export OPENCV_DNN_DISABLE=0           # coloque 1 para ignorar o SSD/Caffe local e usar Haar/YuNet
-export FORCE_OPENCV_DETECTOR=0        # coloque 1 para forçar uso do backend OpenCV (ignora escolha do request)
-export YUNET_SCORE_THRESHOLD=0.6      # ajustes finos opcionais para YuNet
+# Detectores
+export OPENCV_DNN_DISABLE=0
+export FORCE_OPENCV_DETECTOR=0
+export YUNET_SCORE_THRESHOLD=0.6
 export YUNET_NMS_THRESHOLD=0.3
 
-# Classificador ML opcional para spoof (se treinado)
+# Classificador spoof
 export LIVENESS_CLF_PATH=/workspace/models/liveness_lr.joblib
 
-# Parâmetros do liveness (pesos e limiares dinâmicos)
+# Pesos
 export LIVENESS_MIN_SIDE=224
-export LIVENESS_W_BLUR=0.35   # pesos positivos
+export LIVENESS_W_BLUR=0.35
 export LIVENESS_W_SAT=0.20
 export LIVENESS_W_FREQ=0.45
-export LIVENESS_W_AXIS=0.25   # penalizações (spoof)
+export LIVENESS_W_AXIS=0.25
 export LIVENESS_W_GLARE=0.12
 export LIVENESS_W_LINES=0.15
 export LIVENESS_W_SHARP_SMALL=0.12
@@ -107,28 +107,15 @@
 export LIVENESS_GLARE_SUSPECT=0.08
 export LIVENESS_LINES_SUSPECT=0.10
 
-# Liveness via vídeo (amostragem e votação)
+# Vídeo
 export VIDEO_LIVENESS_MAX_FRAMES=24
 export VIDEO_LIVENESS_MIN_FRAMES=8
 export VIDEO_LIVENESS_PASS_RATIO=0.6
 ```
 
-> **INSIGHTFACE\_HOME** evita re-download do `buffalo_l` a cada startup.
-
-### Modelos de detecção (sem download em runtime)
-
-Garanta que os arquivos necessários estejam em `OPENCV_FACE_DIR` **antes** de subir o serviço:
-
-* **YuNet (recomendado)** – copie `face_detection_yunet_2023mar.onnx` para a pasta e certifique-se de usar `opencv-contrib-python>=4.6`.
-* **OpenCV DNN (SSD/Caffe)** – coloque `deploy.prototxt` e `res10_300x300_ssd_iter_140000_fp16.caffemodel` no mesmo diretório se quiser esse backend disponível.
-
-Se nenhum modelo estiver presente, o detector cai automaticamente para **HaarCascade**. Defina `OPENCV_DNN_DISABLE=1` para pular o SSD/Caffe mesmo que os arquivos existam.
-
 ---
 
 ## ▶️ Execução
-
-Para evitar problemas com http2/uvloop em alguns servidores, rode com HTTP/1.1 (`--http h11`):
 
 ```bash
 uvicorn app.main:app \
@@ -142,92 +129,31 @@
 curl -i http://localhost:8081/health
 ```
 
-### Expor via Cloudflare Tunnel (opcional)
-
-```bash
-# Em outra janela / host
-cloudflared tunnel --url http://localhost:8081
-# Saída: https://<algo>.trycloudflare.com  ➜ use como BASE nas chamadas
-```
-
 ---
 
 ## 📡 Endpoints
 
 ### `GET /health`
 
-Retorna status, versão, Python e info básica de CUDA (sempre false no modo CPU).
+Retorna status, versão, Python e info básica de CUDA.
 
 ---
 
 ### `POST /v1/liveness`
 
-**Multipart** (`video` para clipes curtos ou `image` para fotos) ou **JSON** (`image_base64`). Parâmetros opcionais:
-
-* `detector_backend` (padrão `opencv`; também aceita `yunet` ou `haar`)
-* `threshold` (padrão `0.5` — pode ser dinamicamente ajustado)
-
-```bash
-# Multipart (vídeo)
-<<<<<<< HEAD
+```bash
+# Vídeo (YuNet)
 curl -s -X POST "$BASE/v1/liveness?detector_backend=yunet&threshold=0.5" \
   -F "video=@/tmp/clip.webm;type=video/webm" | jq
 
-# Multipart (fallback em foto)
-curl -s -X POST "$BASE/v1/liveness?detector_backend=haar&threshold=0.5" \
-=======
+# Foto (OpenCV)
 curl -s -X POST "$BASE/v1/liveness?detector_backend=opencv&threshold=0.5" \
-  -F "video=@/tmp/clip.webm;type=video/webm" | jq
-
-# Multipart (fallback em foto)
-curl -s -X POST "$BASE/v1/liveness?detector_backend=opencv&threshold=0.5" \
->>>>>>> e0b10d40
   -F "image=@$HOME/foto.png;type=image/png" | jq
 ```
 
-**Resposta**
-
-```json
-{
-  "faces": [
-    {
-      "is_live": true,
-      "score": 0.707,
-      "threshold": 0.50,
-      "bbox": {"x":79,"y":367,"w":736,"h":736},
-      "extra": {
-        "detector_backend": "yunet",
-        "detector_used": "yunet",
-        "detector_requested": "yunet",
-        "explain": {
-          "blur": 1.0,
-          "saturation": 0.23,
-          "freq_high_ratio": 0.69,
-          "axis_anisotropy": 0.12,
-          "glare": 0.01,
-          "line_ratio": 0.02,
-          "penalty_sharp_small": 0.00
-        }
-      }
-    }
-  ],
-  "latency_ms": 500
-}
-```
-
-> O **threshold mostrado é o efetivo**, após ajustes dinâmicos (ex.: sobe se detectar sinais de spoof; desce levemente em ambientes difíceis). Para vídeo, o retorno agrega múltiplos frames (ratio de “live” vs. “spoof”) e inclui estatísticas em `extra.per_frame`.
-
 ---
 
 ### `POST /v1/register`
-
-Executa **liveness** (aceitando vídeo curto ou foto) e, se aprovado, extrai embedding (InsightFace) da melhor frame para salvar em `data/embeddings/{user_id}.npz`.
-
-Parâmetros (query/form + multipart):
-
-* `user_id` (obrigatório)
-* `detector_backend` (opcional; `opencv`/`yunet`/`haar`)
-* `threshold` (opcional)
 
 ```bash
 curl -i --max-time 60 \
@@ -235,23 +161,9 @@
   "$BASE/v1/register?user_id=15&detector_backend=opencv&threshold=0.5"
 ```
 
-**Resposta**
-
-```json
-{"success":true,"user_id":"15","liveness_ok":true,"message":"Cadastrado com sucesso"}
-```
-
 ---
 
 ### `POST /v1/verify`
-
-Executa **liveness** (clipe de vídeo recomendado) ➜ embedding ➜ compara c/ cadastro de `user_id`.
-
-Parâmetros (query/form + multipart):
-
-* `user_id` (obrigatório)
-* `detector_backend`, `threshold` (opcionais; aceitam `opencv`/`yunet`/`haar`)
-* `match_threshold` (padrão **0.35**, distância cosseno; menor = mais estrito)
 
 ```bash
 curl -i --max-time 60 \
@@ -259,44 +171,9 @@
   "$BASE/v1/verify?user_id=15&detector_backend=opencv&threshold=0.40&match_threshold=0.35"
 ```
 
-**Resposta** (exemplo)
-
-```json
-{
-  "success": true,
-  "user_id": "15",
-  "liveness_ok": true,
-  "match": true,
-  "cosine_similarity": 0.942,
-  "cosine_distance": 0.058,
-  "match_threshold": 0.35,
-  "message": "OK"
-}
-```
-
 ---
 
 ### `POST /v1/dataset/upload`
-
-Salva imagem rotulada e recorte de face para treino.
-
-Query/Form:
-
-* `label`: **live** ou **spoof** (obrigatório)
-* `user_id`: opcional (metadado)
-* Aceita também `detector_backend` e `threshold` (query ou form) como nas rotas de liveness.
-
-Estrutura de diretórios (padrão):
-
-```
-$TRAIN_DIR/
-  live/
-    raw/   # imagem original
-    faces/ # crop da face
-  spoof/
-    raw/
-    faces/
-```
 
 ```bash
 # LIVE
@@ -304,86 +181,55 @@
   -F "image=@$HOME/foto_real.png;type=image/png" | jq
 
 # SPOOF
-a
 curl -s -X POST "$BASE/v1/dataset/upload?label=spoof&detector_backend=haar&threshold=0.5" \
   -F "image=@$HOME/foto2.png;type=image/png" | jq
 ```
 
-**Resposta** (exemplo)
-
-```json
-{
-  "success": true,
-  "label": "spoof",
-  "paths": {"raw": "/workspace/data/train/spoof/raw/....jpg", "face": "/workspace/data/train/spoof/faces/....jpg"},
-  "face": {"is_live": false, "score": 0.36, "threshold": 0.50, "bbox": {"x":...,"y":...,"w":...,"h":...}}
-}
-```
-
 ---
 
 ### `GET /v1/dataset/stats`
 
-Resumo do dataset construído.
-
 ```bash
 curl -s "$BASE/v1/dataset/stats" | jq
 ```
 
-**Resposta**
-
-```json
-{ "total": 123, "live": 70, "spoof": 53, "samples": {"live": ["..."], "spoof": ["..."]} }
-```
-
----
-
-## 🧪 Treino de classificador anti-spoof (opcional)
-
-Com as imagens de `TRAIN_DIR/live|spoof/faces`, é possível treinar um **Logistic Regression/SVM** leve em cima das features do liveness. Exemplo de script (fornecido em `scripts/train_liveness.py`):
+---
+
+## 🧪 Treino de classificador
 
 ```bash
 python -m scripts.train_liveness --train_dir "$TRAIN_DIR" --out /workspace/models/liveness_lr.joblib
 export LIVENESS_CLF_PATH=/workspace/models/liveness_lr.joblib
-# reinicie o servidor; o liveness passará a usar o modelo como score principal
-```
-
-> Mesmo com o classificador, o sistema mantém **veto heurístico**: se sinais de spoof forem fortes (anisotropia/glare/linhas), o limiar efetivo **sobe**, tornando a decisão mais rígida.
+```
 
 ---
 
 ## 📝 Logs
 
-Formato:
-
 ```
 2025-09-17 17:08:26,670 INFO api [req=abcd1234] [liveness-core] backend=opencv img=899x1600 thr=0.5
-2025-09-17 17:08:26,671 INFO api [req=abcd1234] [liveness-core] face#0 score=0.707 live=True thr_eff=0.50 axis=0.12 glare=0.01 lines=0.02
-```
-
-* Defina `--log-level debug` para logs de multipart e detalhes.
+```
 
 ---
 
 ## 🆘 Troubleshooting
 
-* **Re-download de modelos InsightFace a cada start**: defina `INSIGHTFACE_HOME` para um caminho persistente (ex.: `/workspace/.insightface`).
-* **Segmentation fault**: use `--http h11`, limite threads (`OMP_NUM_THREADS=1` etc.), e desabilite warmup (`DISABLE_WARMUP=1`). Confira também `libgl1` instalado.
-* **Nenhum rosto detectado**: use imagens maiores/centradas; aumente `LIVENESS_MIN_SIDE` (ex.: 256); experimente `detector_backend=yunet` (necessita modelo ONNX) ou `detector_backend=opencv`.
-* **Anti-spoof aprovando spoof específico**: suba pesos de penalização (`W_AXIS/GLARE/LINES/SHARP_SMALL`) ou treine um classificador com amostras reais do caso.
-* **Verify retornando 404**: garanta que `/v1/register` foi executado para o `user_id` em questão.
+* Defina `INSIGHTFACE_HOME` para evitar re-download.
+* Use `--http h11` se ocorrer segmentation fault.
+* Ajuste `W_AXIS/GLARE/LINES` se spoof passar.
+* Use `detector_backend=yunet` para melhorar detecção.
 
 ---
 
 ## 📄 Licença
 
-Uso interno / demo. Ajuste conforme a sua necessidade.
-
----
-
-## 🙌 Créditos & Terceiros
-
-* **OpenCV** (detecção DNN/HAAR)
-* **InsightFace** (embeddings faciais, ONNX)
+Uso interno / demo.
+
+---
+
+## 🙌 Créditos
+
+* **OpenCV**
+* **InsightFace**
 * **FastAPI / Pydantic**
 * **ONNXRuntime**